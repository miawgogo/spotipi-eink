<<<<<<< HEAD
import schedule
import time
import sys
import logging
from logging.handlers import RotatingFileHandler
from getSongInfo import getSongInfo
=======
import time
import logging
from logging.handlers import RotatingFileHandler
import sys
import spotipy
import spotipy.util as util

import requests
from io import BytesIO
from PIL import Image

from transferImage import display

def main():
  scope = 'user-read-currently-playing'
>>>>>>> b8dd53c7

  if len(sys.argv) > 1:
      username = sys.argv[1]
    
<<<<<<< HEAD
    # Configures logger for storing song data    
    logging.basicConfig(format='%(asctime)s %(message)s', datefmt='%m/%d/%Y %I:%M:%S %p', filename='spotipy.log',level=logging.INFO)
    logger = logging.getLogger('spotipy_logger')

    # automatically deletes logs more than 2000 bytes
    handler = RotatingFileHandler('spotipy.log', maxBytes=2000,  backupCount=3)
    logger.addHandler(handler)
    
    # Creates scheduler to get song info every 10s
    schedule.every(10).seconds.do(getSongInfo, username=username)
    
    while 1:
      schedule.run_pending()
      time.sleep(1)
else:
    print("Usage: %s username" % (sys.argv[0],))
    sys.exit()
=======
      # Configures logger for storing song data    
      logging.basicConfig(format='%(asctime)s %(message)s', datefmt='%m/%d/%Y %I:%M:%S %p', filename='spotipy.log',level=logging.INFO)
      logger = logging.getLogger('spotipy_logger')

      # automatically deletes logs more than 2000 bytes
      handler = RotatingFileHandler('spotipy.log', maxBytes=2000,  backupCount=3)
      logger.addHandler(handler)
  else:
      print("Usage: %s username" % (sys.argv[0],))
      sys.exit()

  token = util.prompt_for_user_token(username, scope)

  if token:
      sp = spotipy.Spotify(auth=token)
      result = sp.current_user_playing_track()
    
      if result is None:
        logging.warning("No song is currently playing")
      else:  
        song = result["item"]["name"]
        artist = result["item"]["album"]["artists"][0]["name"]
        imageURL = result["item"]["album"]["images"][0]["url"]
      
        response = requests.get(imageURL)
        image = Image.open(BytesIO(response.content))

        logging.info("Song: %s ", song)
        logging.info("Artist: %s", artist)
        logging.info("Image URL: %s ", imageURL)

        display(image)
  else:
      print("Can't get token for", username)

# Execute program every 5 seconds
try:
  print("Press CTRL-C to stop.")
  while True:
      main()
      time.sleep(500)
except KeyboardInterrupt:
    sys.exit(0)
>>>>>>> b8dd53c7
<|MERGE_RESOLUTION|>--- conflicted
+++ resolved
@@ -1,32 +1,13 @@
-<<<<<<< HEAD
 import schedule
 import time
 import sys
 import logging
 from logging.handlers import RotatingFileHandler
 from getSongInfo import getSongInfo
-=======
-import time
-import logging
-from logging.handlers import RotatingFileHandler
-import sys
-import spotipy
-import spotipy.util as util
 
-import requests
-from io import BytesIO
-from PIL import Image
-
-from transferImage import display
-
-def main():
-  scope = 'user-read-currently-playing'
->>>>>>> b8dd53c7
-
-  if len(sys.argv) > 1:
-      username = sys.argv[1]
+if len(sys.argv) > 1:
+    username = sys.argv[1]
     
-<<<<<<< HEAD
     # Configures logger for storing song data    
     logging.basicConfig(format='%(asctime)s %(message)s', datefmt='%m/%d/%Y %I:%M:%S %p', filename='spotipy.log',level=logging.INFO)
     logger = logging.getLogger('spotipy_logger')
@@ -43,49 +24,4 @@
       time.sleep(1)
 else:
     print("Usage: %s username" % (sys.argv[0],))
-    sys.exit()
-=======
-      # Configures logger for storing song data    
-      logging.basicConfig(format='%(asctime)s %(message)s', datefmt='%m/%d/%Y %I:%M:%S %p', filename='spotipy.log',level=logging.INFO)
-      logger = logging.getLogger('spotipy_logger')
-
-      # automatically deletes logs more than 2000 bytes
-      handler = RotatingFileHandler('spotipy.log', maxBytes=2000,  backupCount=3)
-      logger.addHandler(handler)
-  else:
-      print("Usage: %s username" % (sys.argv[0],))
-      sys.exit()
-
-  token = util.prompt_for_user_token(username, scope)
-
-  if token:
-      sp = spotipy.Spotify(auth=token)
-      result = sp.current_user_playing_track()
-    
-      if result is None:
-        logging.warning("No song is currently playing")
-      else:  
-        song = result["item"]["name"]
-        artist = result["item"]["album"]["artists"][0]["name"]
-        imageURL = result["item"]["album"]["images"][0]["url"]
-      
-        response = requests.get(imageURL)
-        image = Image.open(BytesIO(response.content))
-
-        logging.info("Song: %s ", song)
-        logging.info("Artist: %s", artist)
-        logging.info("Image URL: %s ", imageURL)
-
-        display(image)
-  else:
-      print("Can't get token for", username)
-
-# Execute program every 5 seconds
-try:
-  print("Press CTRL-C to stop.")
-  while True:
-      main()
-      time.sleep(500)
-except KeyboardInterrupt:
-    sys.exit(0)
->>>>>>> b8dd53c7
+    sys.exit()